--- conflicted
+++ resolved
@@ -35,14 +35,7 @@
 thiserror = "2.0.11"
 serde = { version = "1.0.217", features = ["derive"] }
 serde_yaml = "0.9.34"
-<<<<<<< HEAD
-env_logger = "0.11.5"
-log = "0.4.22"
-rayon = "1.10.0"
-rand_chacha = "0.3.1"
-osqp = "0.6.3"
-=======
 env_logger = "0.11.6"
 log = "0.4.25"
 rayon = "1.10.0"
->>>>>>> bb6d9b01
+osqp = "0.6.3"